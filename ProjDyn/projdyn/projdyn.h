--- conflicted
+++ resolved
@@ -138,39 +138,8 @@
 			m_temperatures.resize(m_num_verts);
 			m_temperatures.setZero();
 
-<<<<<<< HEAD
 			// Create map of neighbors
-            std::map<int, std::vector<int>> dictNeighbors;
-            for(int i = 0; i < m_num_verts; i++) {
-				std::vector<int> vect;
-				for(int k=0;k<m_num_tris;k++){
-					for(int j=0 ; j<3 ;j++){
-						auto ind = m_triangles(k,j);
-						if(ind == i ) {
-							if (j == 0) {
-								vect.push_back(m_triangles(k, 1));
-								vect.push_back(m_triangles(k, 2));
-							} else if (j == 1) {
-								vect.push_back(m_triangles(k, 0));
-								vect.push_back(m_triangles(k, 2));
-							} else {
-								vect.push_back(m_triangles(k, 0));
-								vect.push_back(m_triangles(k, 1));
-							}
-						}
-					}
-				}
-				sort( vect.begin(), vect.end() );
-				vect.erase( unique( vect.begin(), vect.end() ), vect.end() );
-				dictNeighbors.insert(std::pair <int,std::vector<int>>  (i,vect));
-            }
-            m_neighbors = dictNeighbors;
-=======
-			//create array of neighbors:
-
-			buildNeighboors();
->>>>>>> b05457b3
-
+			buildNeighbors();
 
             // With this, the system is initialized
             m_system_init = true;
@@ -709,8 +678,8 @@
 			}
 		}
 
-		// build a neighbor map of the vertices
-		void buildNeighboors() {
+		// Build a neighbor map of the vertices
+		void buildNeighbors() {
 			// check if the mesh has tetrahedrons, build map accordingly from tets or triangles
 			if (m_tetrahedrons.rows() > 0) {
 				std::map<int, std::vector<int>> dictNeighbors;
